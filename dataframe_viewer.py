--- conflicted
+++ resolved
@@ -653,14 +653,8 @@
         self.resizeColumnsToContents()
         self.resizeRowsToContents()
 
-<<<<<<< HEAD
-
-def main():
-    test_case = 2
-=======
 if __name__ == "__main__":
     test_case = 1
->>>>>>> f095e6d8
 
     if test_case == 1:
         # Prepare sample data with 3 index levels
