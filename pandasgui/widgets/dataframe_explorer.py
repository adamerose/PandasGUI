"""DataFrameExplorer"""

from PyQt5 import QtWidgets
import pandas as pd
import sys
import matplotlib.pyplot as plt
import seaborn as sns
<<<<<<< HEAD
from pandasgui.widgets import DataFrameViewer, GraphBuilder
=======
from pandasgui.widgets import DataFrameViewer
from pandasgui.widgets import FigureViewer
>>>>>>> 30f840a0
import traceback

class DataFrameExplorer(QtWidgets.QTabWidget):
    """
    This is a QTabWidget for analyzing a single DataFrame where the first tab is a DataFrameViewer widget

    Args:
        df (DataFrame): The DataFrame to display
    """

    def __init__(self, df):

        super().__init__()

        df = df.copy()
        self.df = df

        # DataFrame tab
        self.dataframe_tab = DataFrameViewer(self.df)
        self.addTab(self.dataframe_tab, "DataFrame")

        # Statistics tab
        try:
            self.statistics_tab = self.make_statistics_tab(df)
            self.addTab(self.statistics_tab, "Statistics")
        except:
            traceback.print_exc()

<<<<<<< HEAD
        # Graph builder
        if not (type(df.index) == pd.MultiIndex or type(df.columns) == pd.MultiIndex):
            self.addTab(GraphBuilder(df), "Histogram")
=======
        # Histogram tab
        try:
            if not (type(df.index) == pd.MultiIndex or type(df.columns) == pd.MultiIndex):
                histogram_tab = self.make_histogram_tab(df)
                self.addTab(histogram_tab, "Histogram")
        except:
            traceback.print_exc()
>>>>>>> 30f840a0

    def make_statistics_tab(self, df):
        stats_df = pd.DataFrame({
            'Type': df.dtypes.replace('object', 'string'),
            'Count': df.count(),
            'Mean': df.mean(numeric_only=True),
            'StdDev': df.std(numeric_only=True),
            'Min': df.min(numeric_only=True),
            'Max': df.max(numeric_only=True),
        })
        w = DataFrameViewer(stats_df)
        w.setAutoFillBackground(True)
        return w


# Examples
if __name__ == '__main__':
    app = QtWidgets.QApplication(sys.argv)

    from pandasgui.datasets import iris, flights, multi, pokemon

    # Create and show widget
    dfe = DataFrameExplorer(flights)
    dfe.show()

    sys.exit(app.exec_())<|MERGE_RESOLUTION|>--- conflicted
+++ resolved
@@ -5,12 +5,8 @@
 import sys
 import matplotlib.pyplot as plt
 import seaborn as sns
-<<<<<<< HEAD
-from pandasgui.widgets import DataFrameViewer, GraphBuilder
-=======
 from pandasgui.widgets import DataFrameViewer
 from pandasgui.widgets import FigureViewer
->>>>>>> 30f840a0
 import traceback
 
 class DataFrameExplorer(QtWidgets.QTabWidget):
@@ -39,11 +35,6 @@
         except:
             traceback.print_exc()
 
-<<<<<<< HEAD
-        # Graph builder
-        if not (type(df.index) == pd.MultiIndex or type(df.columns) == pd.MultiIndex):
-            self.addTab(GraphBuilder(df), "Histogram")
-=======
         # Histogram tab
         try:
             if not (type(df.index) == pd.MultiIndex or type(df.columns) == pd.MultiIndex):
@@ -51,7 +42,6 @@
                 self.addTab(histogram_tab, "Histogram")
         except:
             traceback.print_exc()
->>>>>>> 30f840a0
 
     def make_statistics_tab(self, df):
         stats_df = pd.DataFrame({
