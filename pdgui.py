import inspect
import random
import sys
from threading import Thread
import traceback
from collections import OrderedDict

import matplotlib.pyplot as plt
import pandas as pd
import seaborn as sns
from matplotlib.backends.backend_qt5agg import \
    FigureCanvasQTAgg as FigureCanvas
from matplotlib.backends.backend_qt5agg import \
    NavigationToolbar2QT as NavigationToolbar
from PyQt5 import QtCore, QtGui, QtWidgets

from dataframe_viewer import DataFrameModel, DataFrameView

# This fixes lack of stack trace on PyQt exceptions
import pyqt_fix

sns.set()


class PandasGUI(QtWidgets.QMainWindow):

    def __init__(self, *args, app, **kwargs):
        """

        Args:
            *args (): Tuple of DataFrame objects
            **kwargs (): Dict of (key, value) pairs of
                         {'DataFrame name': DataFrame object}
        """
        super().__init__()

        # Dictionary holding all the DataFrames in the GUI keyed by name
        self.df_dict = {}

        # Dictionary holding metadata for the DataFrames, including the following:
        '''
        tab_widget: QTabWidget object
        '''
        self.df_metadata = {}
        self.app = app

        # I needed to add a section '.f_back', not sure why
        callers_local_vars = inspect.currentframe().f_back.f_back.f_locals.items()

        # Adds positional arguments to df_dict.
        for i, df_object in enumerate(args):
            df_name = 'untitled' + str(i + 1)

            for var_name, var_val in callers_local_vars:
                if var_val is df_object:
                    print("TEST")
                    df_name = var_name

            self.df_dict[df_name] = df_object
            self.df_metadata[df_name] = {}

        # Adds keyword arguments to df_dict.
        for i, (df_name, df_object) in enumerate(kwargs.items()):
            self.df_dict[df_name] = df_object
            self.df_metadata[df_name] = {}

        # Create main Widget
        self.main_layout = QtWidgets.QHBoxLayout()

        #########################################################
        # Creating and adding all widgets to main_layout

        # Make the menu bar
        self.make_menu_bar()

        # Make the navigation bar
        self.make_nav()

<<<<<<< HEAD
        # Make the QTabWidget
        self.shown_df = list(self.df_dict.values())[0]

        self.tab_widget = QtWidgets.QTabWidget()
        self.tab_widget.setContentsMargins(0, 0, 0, 0)
        self.make_tabs(self.shown_df)
=======
        # Make the QTabWidgets for each DataFrame

        self.tabs_stacked_widget = QtWidgets.QStackedWidget()

        for df_name, df_object in self.df_dict.items():
            tab_widget = self.make_tab_widget(df_object)
            self.df_metadata[df_name]['tab_widget'] = tab_widget
            self.tabs_stacked_widget.addWidget(tab_widget)

        initial_df_name = list(self.df_dict.keys())[0]
        initial_tab_widget = self.df_metadata[initial_df_name]['tab_widget']

        self.tabs_stacked_widget.setCurrentWidget(initial_tab_widget)
        # self.tabs_stacked_widget.setContentsMargins(0, 0, 0, 0)

>>>>>>> 7bbb4622

        # Adds navigation section to splitter.
        self.splitter = QtWidgets.QSplitter(QtCore.Qt.Horizontal)
        self.splitter.addWidget(self.nav_view)
        self.splitter.addWidget(self.tabs_stacked_widget)

        # Combines navigation section and main section.
        self.main_layout.addWidget(self.splitter)
        self.main_widget = QtWidgets.QWidget()
        self.main_widget.setLayout(self.main_layout)

        self.setCentralWidget(self.main_widget)
        #########################################################

        # Center window on screen
        screen = QtWidgets.QDesktopWidget().screenGeometry()
        size = self.geometry()
        self.move((screen.width() - size.width()) / 2,
                  (screen.height() - size.height()) / 2)
        self.setWindowTitle('PandasGUI')

        self.show()

    ####################
<<<<<<< HEAD
    # Tab widget construction functions.
=======
    # Menu bar functions

    def make_menu_bar(self):

        ## Create a menu for setting the GUI style with radio-style buttons in a QActionGroup
        menubar = self.menuBar()
        styleMenu = menubar.addMenu('&Set Style')
        styleGroup = QtWidgets.QActionGroup(styleMenu, exclusive=True)

        # Iterate over all GUI Styles that exist for the user's system
        for style in QtWidgets.QStyleFactory.keys():
            styleAction = QtWidgets.QAction(f'&{style}', self, checkable=True)
            styleAction.triggered.connect(lambda state, style=style: self.set_style(style))
            styleGroup.addAction(styleAction)
            styleMenu.addAction(styleAction)

        # Set the default style
        styleAction.trigger()  # REEEEEEE

    def set_style(self, style):
        print("Setting style to", style)
        self.app.setStyle(style)



    ####################
    # Tab widget functions
>>>>>>> 7bbb4622

    def make_tab_widget(self, df):
        """Take a DataFrame and creates tabs for it in self.tab_widget."""

        # Creates the tabs
        dataframe_tab = self.make_tab_dataframe(df)
        statistics_tab = self.make_tab_statistics(df)
        chart_tab = self.make_tab_charts(df)

        tab_widget = QtWidgets.QTabWidget()
        # Adds them to the tab_view
        tab_widget.addTab(dataframe_tab, "Dataframe")
        tab_widget.addTab(statistics_tab, "Statistics")
        tab_widget.addTab(chart_tab, "Charts")

        return tab_widget

    def make_tab_dataframe(self, df):
        tab = QtWidgets.QWidget()
        layout = QtWidgets.QVBoxLayout()

        self.df_model = DataFrameModel(df)
        view = DataFrameView()
        view.setModel(self.df_model)
        view.verticalHeader().sectionClicked.connect(self.header_clicked)
        view.horizontalHeader().sectionClicked.connect(self.header_clicked)

        # view.horizontalHeader().setSectionResizeMode(QtWidgets.QHeaderView.Stretch)
        size_policy = QtWidgets.QAbstractScrollArea.AdjustToContentsOnFirstShow
        view.setSizeAdjustPolicy(size_policy)
        layout.addWidget(view)
        tab.setLayout(layout)
        return tab

    def make_tab_statistics(self, df):
        tab = QtWidgets.QWidget()
        layout = QtWidgets.QVBoxLayout()

        tab_df = df.describe(include='all').T
        tab_df.insert(loc=0,column='Type',value=df.dtypes)
        model = DataFrameModel(tab_df)
        view = DataFrameView()
        view.setModel(model)

        size_policy = QtWidgets.QAbstractScrollArea.AdjustToContentsOnFirstShow
        view.setSizeAdjustPolicy(size_policy)
        layout.addWidget(view)

        tab.setLayout(layout)

        return tab

    def make_tab_charts(self, df):
        '''Icons from https://www.freepik.com/'''

        scatterplot_btn = QtWidgets.QPushButton()
        scatterplot_btn.setIcon(QtGui.QIcon('Images/scatter_icon_64x64.png'))
        scatterplot_btn.setIconSize(QtCore.QSize(64, 64))
        scatterplot_btn.setSizePolicy(QtWidgets.QSizePolicy.Preferred,
                                      QtWidgets.QSizePolicy.Expanding)
        scatterplot_btn.clicked.connect(self.get_chart_parameters)
        boxplot_btn = QtWidgets.QPushButton()
        boxplot_btn.setIcon(QtGui.QIcon('Images/box_plot_icon_64x64.png'))
        boxplot_btn.setIconSize(QtCore.QSize(64, 64))
        boxplot_btn.setSizePolicy(QtWidgets.QSizePolicy.Preferred,
                                  QtWidgets.QSizePolicy.Expanding)

        button_layout = QtWidgets.QHBoxLayout()
        button_layout.addWidget(scatterplot_btn)
        button_layout.addWidget(boxplot_btn)
        buttons = QtWidgets.QWidget()
        buttons.setLayout(button_layout)

        charts = QtWidgets.QWidget()
        self.chart_layout = QtWidgets.QVBoxLayout()
        charts.setLayout(self.chart_layout)

        self.charts_stack = QtWidgets.QStackedWidget(self)

        self.charts_stack = QtWidgets.QStackedWidget(self.tab_widget)
        self.charts_stack.addWidget(buttons)
        self.charts_stack.addWidget(charts)
        tab = self.charts_stack

        return tab

    def make_tab_reshape(self):
        tab = QtWidgets.QWidget()
        layout = QtWidgets.QVBoxLayout()

        button = QtWidgets.QPushButton("Print DF")
        button.clicked.connect(self.printdf)

        layout.addWidget(button)
        tab.setLayout(layout)
        return tab

    ####################
    # Nav bar functions

    def make_nav(self):
        # Creates the navigation pane.
        df_names = list(self.df_dict.keys())
        self.nav_view = QtWidgets.QTreeView()

        # Creates the headers.
        model = QtGui.QStandardItemModel(0, 2, self)
        model.setHeaderData(0, QtCore.Qt.Horizontal, 'Name')
        model.setHeaderData(1, QtCore.Qt.Horizontal, 'Shape')

        # Adds the user-inputted dataframes as navbar elements.
        self.main_nav_branch = QtGui.QStandardItem('Master Folder')
        self.second_nav_branch = QtGui.QStandardItem('Other Folder')
        rootnode = model.invisibleRootItem()
        rootnode.setFlags(rootnode.flags() &
                          ~QtCore.Qt.ItemIsDropEnabled)
        rootnode.appendRow([self.main_nav_branch, None])
        rootnode.appendRow([self.second_nav_branch, None])
        for df_name in df_names:
            self.add_nav_dataframe(df_name, self.main_nav_branch)

        # Sets navigation pane properties.
        self.nav_view.setDragDropMode(self.nav_view.InternalMove)
        self.nav_view.setModel(model)
        self.nav_view.expandAll()
        self.nav_view.clicked.connect(self.select_dataframe)

    def select_dataframe(self, location_clicked):
        """
        Examines navbar row pressed by user
        and then changes the dataframe shown.

<<<<<<< HEAD
        Args:
            location_clicked: Automatically passed during clicked signal.
                              Instance of QtCore.ModelIndex.
                              Provides information on the location clicked,
                              accessible with methods such as row() or data().
        """

        df_parent_folder_index = location_clicked.parent().row()
        df_clicked_row_index = location_clicked.row()
=======
        tab_widget = self.df_metadata[df_name]['tab_widget']

        self.tabs_stacked_widget.setCurrentWidget(tab_widget)

>>>>>>> 7bbb4622

        # Gets name of dataframe by using index of the row clicked.
        nav_pane = self.nav_view.model()
        df_parent_folder_name = nav_pane.index(df_parent_folder_index, 0)
        df_name = df_parent_folder_name.child(df_clicked_row_index, 0).data()
        df = self.df_dict.get(df_name)

        if df is not None:
            self.shown_df = df
            # Remove all tabs from self.tab_widget.
            for _ in range(self.tab_widget.count()):
                self.tab_widget.removeTab(0)

            # Remake them with the new dataframe.
            self.make_tabs(self.shown_df)

    def add_nav_dataframe(self, df_name, folder):
        """Adds a dataframe to the navigation sidebar"""

        # Calculate and format the shape of the DataFrame
        shape = self.df_dict[df_name].shape
        shape = str(shape[0]) + ' X ' + str(shape[1])

        df_name_label = QtGui.QStandardItem(df_name)
        shape_label = QtGui.QStandardItem(shape)

        # Disables dropping dataframes on other dataframes in nav pane.
        df_name_label.setFlags(df_name_label.flags() &
                               ~QtCore.Qt.ItemIsDropEnabled)
        shape_label.setFlags(shape_label.flags() &
                             ~QtCore.Qt.ItemIsDropEnabled)
        df_name_label.setEditable(False)
        shape_label.setEditable(False)

        folder.appendRow([df_name_label, shape_label])

    ####################
    # Charts functions.

    def header_clicked(self, data):
        ctrl_pressed = (QtGui.QGuiApplication.keyboardModifiers() ==
                        QtCore.Qt.ControlModifier)
        if ctrl_pressed:
            self.headers_highlighted.append(data)
        else:
            self.headers_highlighted = [data]

    def get_chart_parameters(self):
        items = ("C", "C++", "Java", "Python")

        item, ok_pressed = QtWidgets.QInputDialog.getItem(self, "select input dialog",
                                                          "list of languages", items,
                                                             0, False)

        if ok_pressed and item:
            self.scatter_plot()

    def scatter_plot(self, x_values=None, y_values=None):
        """plots some random stuff"""
        ###
        # a figure instance to plot on
        self.chart_figure = plt.figure()

        # this is the Canvas Widget that displays the `figure`
        # it takes the `figure` instance as a parameter to __init__
        self.chart_canvas = FigureCanvas(self.chart_figure)
        toolbar = NavigationToolbar(self.chart_canvas, self)
        if x_values is None:
            x_values = [random.random() for i in range(10)]

        # discards the old graph
        self.chart_figure.clear()

        # create an axis
        ax = self.chart_figure.add_subplot(111)
        # ax.scatter(x_values)
        ax.plot(x_values, 'o-')

        # refresh canvas
        self.chart_canvas.draw()

        # this is the Navigation widget
        # it takes the Canvas widget and a parent

        # set the layout
        # for i in reversed(range(self.chart_layout.count())):
        #     self.chart_layout.itemAt(i).widget().setParent(None)

        # self.chart_layout = None

        self.chart_layout.addWidget(toolbar)
        self.chart_layout.addWidget(self.chart_canvas)
        self.charts_stack.setCurrentIndex(1)


class ChartInputColumnsDialog(QtWidgets.QDialog):
    def __init__(self, *args):
        super().__init__()

        layout = QWidgets.QVBoxLayout(self)

        # nice widget for editing the date
        # self.datetime = QDateTimeEdit(self)
        # self.datetime.setCalendarPopup(True)
        # self.datetime.setDateTime(QDateTime.currentDateTime())
        parameters = len(args)
        layout.addWidget(self.datetime)

        # OK and Cancel buttons
        buttons = QDialogButtonBox(
            QDialogButtonBox.Ok | QDialogButtonBox.Cancel,
            Qt.Horizontal, self)
        buttons.accepted.connect(self.accept)
        buttons.rejected.connect(self.reject)
        layout.addWidget(buttons)

    def dateTime(self):
            return self.datetime.dateTime()

    # static method to create the dialog and return (date, time, accepted)
    @staticmethod
    def getDateTime():
        dialog = DateDialog()
        result = dialog.exec_()
        date = dialog.dateTime()
        return (date.date(), date.time(), result == QDialog.Accepted)

def start_gui(*args, **kwargs):
    app = QtWidgets.QApplication(sys.argv)

    win = PandasGUI(*args, **kwargs, app=app)
    app.exec_()

def show(*args, **kwargs):
    thread = Thread(target = start_gui, args=args, kwargs=kwargs)
    thread.start()

if __name__ == '__main__':
    tips = sns.load_dataset('tips')
    tips = pd.DataFrame(tips)
    pokemon = pd.read_csv('pokemon.csv')

    sample = pd.read_csv('sample.csv')

    tuples = [('A', 'one', 'x'), ('A', 'one', 'y'), ('A', 'two', 'x'), ('A', 'two', 'y'),
              ('B', 'one', 'x'), ('B', 'one', 'y'), ('B', 'two', 'x'), ('B', 'two', 'y')]
    index = pd.MultiIndex.from_tuples(tuples, names=['first', 'second', 'third'])
    multidf = pd.DataFrame(pd.np.random.randn(8, 8), index=index[:8], columns=index[:8])
<<<<<<< HEAD
    # plt.scatter(x=tips['total_bill'], y=tips['sex'])
    # plt.show()
    show(x, tips, multidf=multidf, pokemon=pokemon)
=======

    show(sample, multidf=multidf, pokemon=pokemon)
>>>>>>> 7bbb4622
<|MERGE_RESOLUTION|>--- conflicted
+++ resolved
@@ -76,18 +76,11 @@
         # Make the navigation bar
         self.make_nav()
 
-<<<<<<< HEAD
         # Make the QTabWidget
-        self.shown_df = list(self.df_dict.values())[0]
-
-        self.tab_widget = QtWidgets.QTabWidget()
-        self.tab_widget.setContentsMargins(0, 0, 0, 0)
-        self.make_tabs(self.shown_df)
-=======
+        self.df_shown = list(self.df_dict.values())[0]
+
         # Make the QTabWidgets for each DataFrame
-
         self.tabs_stacked_widget = QtWidgets.QStackedWidget()
-
         for df_name, df_object in self.df_dict.items():
             tab_widget = self.make_tab_widget(df_object)
             self.df_metadata[df_name]['tab_widget'] = tab_widget
@@ -97,9 +90,6 @@
         initial_tab_widget = self.df_metadata[initial_df_name]['tab_widget']
 
         self.tabs_stacked_widget.setCurrentWidget(initial_tab_widget)
-        # self.tabs_stacked_widget.setContentsMargins(0, 0, 0, 0)
-
->>>>>>> 7bbb4622
 
         # Adds navigation section to splitter.
         self.splitter = QtWidgets.QSplitter(QtCore.Qt.Horizontal)
@@ -124,9 +114,6 @@
         self.show()
 
     ####################
-<<<<<<< HEAD
-    # Tab widget construction functions.
-=======
     # Menu bar functions
 
     def make_menu_bar(self):
@@ -146,15 +133,22 @@
         # Set the default style
         styleAction.trigger()  # REEEEEEE
 
+        ## Creates a chart menu.
+        chartMenu = menubar.addMenu('&Plot Charts')
+        # chartGroup = QtWidgets.QActionGroup(chartMenu)
+        scatterChartAction = QtWidgets.QAction('&Scatter Chart', self)
+        scatterChartAction.triggered.connect(self.scatter_plot)
+        chartMenu.addAction(scatterChartAction)
+        boxplotChartAction = QtWidgets.QAction('&Box Plot', self)
+        boxplotChartAction.triggered.connect(self.boxplot)
+        chartMenu.addAction(boxplotChartAction)
+
     def set_style(self, style):
         print("Setting style to", style)
         self.app.setStyle(style)
 
-
-
     ####################
     # Tab widget functions
->>>>>>> 7bbb4622
 
     def make_tab_widget(self, df):
         """Take a DataFrame and creates tabs for it in self.tab_widget."""
@@ -208,37 +202,45 @@
         return tab
 
     def make_tab_charts(self, df):
-        '''Icons from https://www.freepik.com/'''
-
-        scatterplot_btn = QtWidgets.QPushButton()
-        scatterplot_btn.setIcon(QtGui.QIcon('Images/scatter_icon_64x64.png'))
-        scatterplot_btn.setIconSize(QtCore.QSize(64, 64))
-        scatterplot_btn.setSizePolicy(QtWidgets.QSizePolicy.Preferred,
-                                      QtWidgets.QSizePolicy.Expanding)
-        scatterplot_btn.clicked.connect(self.get_chart_parameters)
-        boxplot_btn = QtWidgets.QPushButton()
-        boxplot_btn.setIcon(QtGui.QIcon('Images/box_plot_icon_64x64.png'))
-        boxplot_btn.setIconSize(QtCore.QSize(64, 64))
-        boxplot_btn.setSizePolicy(QtWidgets.QSizePolicy.Preferred,
-                                  QtWidgets.QSizePolicy.Expanding)
-
-        button_layout = QtWidgets.QHBoxLayout()
-        button_layout.addWidget(scatterplot_btn)
-        button_layout.addWidget(boxplot_btn)
-        buttons = QtWidgets.QWidget()
-        buttons.setLayout(button_layout)
-
-        charts = QtWidgets.QWidget()
-        self.chart_layout = QtWidgets.QVBoxLayout()
-        charts.setLayout(self.chart_layout)
-
-        self.charts_stack = QtWidgets.QStackedWidget(self)
-
-        self.charts_stack = QtWidgets.QStackedWidget(self.tab_widget)
-        self.charts_stack.addWidget(buttons)
-        self.charts_stack.addWidget(charts)
-        tab = self.charts_stack
-
+        # '''Icons from https://www.freepik.com/'''
+
+        # scatterplot_btn = QtWidgets.QPushButton()
+        # scatterplot_btn.setIcon(QtGui.QIcon('Images/scatter_icon_64x64.png'))
+        # scatterplot_btn.setIconSize(QtCore.QSize(64, 64))
+        # scatterplot_btn.setSizePolicy(QtWidgets.QSizePolicy.Preferred,
+        #                               QtWidgets.QSizePolicy.Expanding)
+        # scatterplot_btn.clicked.connect(self.get_chart_parameters)
+        # boxplot_btn = QtWidgets.QPushButton()
+        # boxplot_btn.setIcon(QtGui.QIcon('Images/box_plot_icon_64x64.png'))
+        # boxplot_btn.setIconSize(QtCore.QSize(64, 64))
+        # boxplot_btn.setSizePolicy(QtWidgets.QSizePolicy.Preferred,
+        #                           QtWidgets.QSizePolicy.Expanding)
+
+        # button_layout = QtWidgets.QHBoxLayout()
+        # button_layout.addWidget(scatterplot_btn)
+        # button_layout.addWidget(boxplot_btn)
+        # buttons = QtWidgets.QWidget()
+        # buttons.setLayout(button_layout)
+
+        # charts = QtWidgets.QWidget()
+        # self.chart_layout = QtWidgets.QVBoxLayout()
+        # charts.setLayout(self.chart_layout)
+
+        # self.charts_stack = QtWidgets.QStackedWidget(self)
+
+        # self.charts_stack = QtWidgets.QStackedWidget(self.tab_widget)
+        # self.charts_stack.addWidget(buttons)
+        # self.charts_stack.addWidget(charts)
+        # tab = self.charts_stack
+
+        tab = QtWidgets.QWidget()
+        layout = QtWidgets.QVBoxLayout()
+
+        button = QtWidgets.QPushButton("Print DF")
+        # button.clicked.connect(self.printdf)
+
+        layout.addWidget(button)
+        tab.setLayout(layout)
         return tab
 
     def make_tab_reshape(self):
@@ -246,7 +248,7 @@
         layout = QtWidgets.QVBoxLayout()
 
         button = QtWidgets.QPushButton("Print DF")
-        button.clicked.connect(self.printdf)
+        # button.clicked.connect(self.printdf)
 
         layout.addWidget(button)
         tab.setLayout(layout)
@@ -287,7 +289,6 @@
         Examines navbar row pressed by user
         and then changes the dataframe shown.
 
-<<<<<<< HEAD
         Args:
             location_clicked: Automatically passed during clicked signal.
                               Instance of QtCore.ModelIndex.
@@ -297,12 +298,6 @@
 
         df_parent_folder_index = location_clicked.parent().row()
         df_clicked_row_index = location_clicked.row()
-=======
-        tab_widget = self.df_metadata[df_name]['tab_widget']
-
-        self.tabs_stacked_widget.setCurrentWidget(tab_widget)
-
->>>>>>> 7bbb4622
 
         # Gets name of dataframe by using index of the row clicked.
         nav_pane = self.nav_view.model()
@@ -311,13 +306,9 @@
         df = self.df_dict.get(df_name)
 
         if df is not None:
-            self.shown_df = df
-            # Remove all tabs from self.tab_widget.
-            for _ in range(self.tab_widget.count()):
-                self.tab_widget.removeTab(0)
-
-            # Remake them with the new dataframe.
-            self.make_tabs(self.shown_df)
+            self.df_shown = df
+            tab_widget = self.df_metadata[df_name]['tab_widget']
+            self.tabs_stacked_widget.setCurrentWidget(tab_widget)
 
     def add_nav_dataframe(self, df_name, folder):
         """Adds a dataframe to the navigation sidebar"""
@@ -350,85 +341,72 @@
         else:
             self.headers_highlighted = [data]
 
-    def get_chart_parameters(self):
-        items = ("C", "C++", "Java", "Python")
-
-        item, ok_pressed = QtWidgets.QInputDialog.getItem(self, "select input dialog",
-                                                          "list of languages", items,
-                                                             0, False)
-
-        if ok_pressed and item:
-            self.scatter_plot()
-
-    def scatter_plot(self, x_values=None, y_values=None):
-        """plots some random stuff"""
-        ###
-        # a figure instance to plot on
+    def scatter_plot(self):
+        parameters = {'x_values': self.df_shown.columns,
+                      'y_values': self.df_shown.columns}
+        prompt = ChartInputColumnsDialog(window_title='Create Scatter Plot',
+                                         parameters=parameters)
+        if prompt.exec_() == prompt.Accepted:
+            x, y = prompt.get_parameters()
+
+        # # a figure instance to plot on
         self.chart_figure = plt.figure()
-
-        # this is the Canvas Widget that displays the `figure`
-        # it takes the `figure` instance as a parameter to __init__
-        self.chart_canvas = FigureCanvas(self.chart_figure)
-        toolbar = NavigationToolbar(self.chart_canvas, self)
-        if x_values is None:
-            x_values = [random.random() for i in range(10)]
-
-        # discards the old graph
-        self.chart_figure.clear()
-
-        # create an axis
+        x_values = self.df_shown[x]
+        y_values = self.df_shown[y]
+
         ax = self.chart_figure.add_subplot(111)
-        # ax.scatter(x_values)
-        ax.plot(x_values, 'o-')
-
-        # refresh canvas
-        self.chart_canvas.draw()
-
-        # this is the Navigation widget
-        # it takes the Canvas widget and a parent
-
-        # set the layout
-        # for i in reversed(range(self.chart_layout.count())):
-        #     self.chart_layout.itemAt(i).widget().setParent(None)
-
-        # self.chart_layout = None
-
-        self.chart_layout.addWidget(toolbar)
-        self.chart_layout.addWidget(self.chart_canvas)
-        self.charts_stack.setCurrentIndex(1)
+        ax.scatter(x_values, y_values)
+        # ax.plot(x_values, 'o-')
+        plt.show()
+
+    def boxplot(self):
+        parameters = {'column': self.df_shown.columns,
+                      'by': self.df_shown.columns}
+        prompt = ChartInputColumnsDialog(window_title='Create Box Plot',
+                                         parameters=parameters)
+        if prompt.exec_() == prompt.Accepted:
+            column, by = prompt.get_user_choice()
+
+        sns.boxplot(x=by, y=column, data=self.df_shown)
+        plt.show()
 
 
 class ChartInputColumnsDialog(QtWidgets.QDialog):
-    def __init__(self, *args):
+
+    def __init__(self, window_title, parameters):
         super().__init__()
-
-        layout = QWidgets.QVBoxLayout(self)
-
-        # nice widget for editing the date
-        # self.datetime = QDateTimeEdit(self)
-        # self.datetime.setCalendarPopup(True)
-        # self.datetime.setDateTime(QDateTime.currentDateTime())
-        parameters = len(args)
-        layout.addWidget(self.datetime)
-
-        # OK and Cancel buttons
-        buttons = QDialogButtonBox(
-            QDialogButtonBox.Ok | QDialogButtonBox.Cancel,
-            Qt.Horizontal, self)
-        buttons.accepted.connect(self.accept)
-        buttons.rejected.connect(self.reject)
-        layout.addWidget(buttons)
-
-    def dateTime(self):
-            return self.datetime.dateTime()
-
-    # static method to create the dialog and return (date, time, accepted)
-    @staticmethod
-    def getDateTime():
-        dialog = DateDialog()
-        result = dialog.exec_()
-        date = dialog.dateTime()
-        return (date.date(), date.time(), result == QDialog.Accepted)
+        self.parameters = parameters
+        self.createFormGroupBox(self.parameters)
+
+        buttonBox = QtWidgets.QDialogButtonBox(QtWidgets.QDialogButtonBox.Ok |
+                                               QtWidgets.QDialogButtonBox.Cancel)
+        buttonBox.accepted.connect(self.accept)
+        buttonBox.rejected.connect(self.reject)
+
+        mainLayout = QtWidgets.QVBoxLayout()
+        mainLayout.addWidget(self.formGroupBox)
+        mainLayout.addWidget(buttonBox)
+        self.setLayout(mainLayout)
+
+        self.setWindowTitle(window_title)
+
+    def createFormGroupBox(self, chart_parameters):
+        self.formGroupBox = QtWidgets.QGroupBox("Form layout")
+        layout = QtWidgets.QFormLayout()
+
+        self.chart_parameter_widgets = {}
+        for label, options in chart_parameters.items():
+            self.chart_parameter_widgets[label] = QtWidgets.QComboBox()
+            self.chart_parameter_widgets[label].addItems(options)
+            layout.addRow(QtWidgets.QLabel(label), self.chart_parameter_widgets[label])
+
+        self.formGroupBox.setLayout(layout)
+
+    def get_user_choice(self):
+        return_values = [parameter.currentText()
+                         for parameter in self.chart_parameter_widgets.values()]
+        return return_values
+
 
 def start_gui(*args, **kwargs):
     app = QtWidgets.QApplication(sys.argv)
@@ -436,8 +414,9 @@
     win = PandasGUI(*args, **kwargs, app=app)
     app.exec_()
 
+
 def show(*args, **kwargs):
-    thread = Thread(target = start_gui, args=args, kwargs=kwargs)
+    thread = Thread(target=start_gui, args=args, kwargs=kwargs)
     thread.start()
 
 if __name__ == '__main__':
@@ -451,11 +430,5 @@
               ('B', 'one', 'x'), ('B', 'one', 'y'), ('B', 'two', 'x'), ('B', 'two', 'y')]
     index = pd.MultiIndex.from_tuples(tuples, names=['first', 'second', 'third'])
     multidf = pd.DataFrame(pd.np.random.randn(8, 8), index=index[:8], columns=index[:8])
-<<<<<<< HEAD
-    # plt.scatter(x=tips['total_bill'], y=tips['sex'])
-    # plt.show()
-    show(x, tips, multidf=multidf, pokemon=pokemon)
-=======
-
-    show(sample, multidf=multidf, pokemon=pokemon)
->>>>>>> 7bbb4622
+
+    show(sample, tips, multidf=multidf, pokemon=pokemon)